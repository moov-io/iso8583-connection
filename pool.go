package connection

import (
	"errors"
	"fmt"
	"sync"
	"sync/atomic"
	"time"
)

var ErrNoConnections = errors.New("no connections (online)")

type ConnectionFactoryFunc func(addr string) (*Connection, error)

type Pool struct {
	Factory ConnectionFactoryFunc
	Addrs   []string
	Opts    PoolOptions

	done chan struct{}

	// WaitGroup to wait for all reconnect goroutines return
	wg sync.WaitGroup

	mu          sync.Mutex // protects following fields
	connections []*Connection
	connIndex   uint32
	isClosed    bool
}

// Pool - provides connections to the clients. It removes the connection from
// the pool if it was closed and in the background tries to create and etablish
// new connection so the pool will be full.
func NewPool(factory ConnectionFactoryFunc, addrs []string, options ...PoolOption) (*Pool, error) {
	opts := GetDefaultPoolOptions()
	for _, opt := range options {
		if err := opt(&opts); err != nil {
			return nil, fmt.Errorf("setting pool option: %v %w", opt, err)
		}
	}

	return &Pool{
		Factory:     factory,
		Opts:        opts,
		Addrs:       addrs,
		done:        make(chan struct{}),
		connections: make([]*Connection, 0),
	}, nil
}

func (p *Pool) handleError(err error) {
	if p.Opts.ErrorHandler == nil {
		return
	}

	go p.Opts.ErrorHandler(err)
}

// Connect creates poll of connections by calling Factory method and connect them all
func (p *Pool) Connect() error {
	p.mu.Lock()
	defer p.mu.Unlock()
	if p.isClosed {
		return errors.New("pool is closed")
	}

	// build connections
	for _, addr := range p.Addrs {
		conn, err := p.Factory(addr)
		if err != nil {
			return fmt.Errorf("creating connection for %s: %w", addr, err)
		}

		// set own handler when connection is closed
		conn.SetOptions(ConnectionClosedHandler(p.handleClosedConnection))

		err = conn.Connect()
		if err != nil {
			p.handleError(fmt.Errorf("connecting to %s: %w", conn.addr, err))
			p.wg.Add(1)
			go p.recreateConnection(conn)
			continue
		}

		p.connections = append(p.connections, conn)
	}

	if len(p.connections) < p.Opts.MinConnections {
		return fmt.Errorf("minimum %d connections is required, established: %d", p.Opts.MinConnections, len(p.connections))
	}

	return nil
}

// Connections returns copy of all connections from the pool
func (p *Pool) Connections() []*Connection {
	p.mu.Lock()
	defer p.mu.Unlock()

	// create new slice, as p.connections can be changed
	var conns []*Connection
	conns = append(conns, p.connections...)

	return conns
}

// FilterFunc is a function to filter connections
type FilterFunc func(*Connection) bool

// Get returns filtered connection from the pool
func (p *Pool) Get() (*Connection, error) {
	p.mu.Lock()
	if p.isClosed {
		p.mu.Unlock()
		return nil, errors.New("pool is closed")
	}
	p.mu.Unlock()

	// filtered connections
	conns := p.filteredConnections()

	if len(conns) == 0 {
		return nil, ErrNoConnections
	}

	n := atomic.AddUint32(&p.connIndex, 1)

	return conns[(int(n)-1)%len(conns)], nil
}

// when connection is closed, remove it from the pool of connections and start
// goroutine to create new connection for the same address
func (p *Pool) handleClosedConnection(closedConn *Connection) {
	p.mu.Lock()
	defer p.mu.Unlock()

	var connIndex = -1
	for i, conn := range p.connections {
		if conn == closedConn {
			connIndex = i
			break
		}
	}

	// somehow we didn't find closed connection in the pool
	if connIndex < 0 {
		p.handleError(errors.New("closed connection was not found in the pool"))
		return
	}

	connsNum := len(p.connections)

	p.connections[connIndex] = p.connections[connsNum-1] // Copy last element to index connIndex.
	p.connections[connsNum-1] = nil                      // Erase last element
	p.connections = p.connections[:connsNum-1]           // Truncate slice.

	// if pool was closed, don't start recreate goroutine
	// should we return earlier and keep connection in the pool as it will be closed anyway?
	if p.isClosed {
		return
	}

	// initiate goroutine to reconnect to closedConn.Addr
	p.wg.Add(1)
	go p.recreateConnection(closedConn)
}

func (p *Pool) recreateConnection(closedConn *Connection) {
	defer p.wg.Done()

<<<<<<< HEAD
	reconnectTime := p.Opts.ReconnectWait

	for {
		conn, err := p.Factory(closedConn.addr)
=======
	var conn *Connection
	var err error
	for {
		select {
		case <-time.After(p.Opts.ReconnectWait):
			// Wait before recreating connection
		case <-p.Done():
			// If pool is closed, let's get out of here
			return
		}

		// Recreate connection
		conn, err = p.Factory(closedConn.addr)
>>>>>>> 0472c406
		if err != nil {
			p.handleError(fmt.Errorf("failed to re-create connection for %s: %w", closedConn.addr, err))
			return
		}

		// When connection is closed, remove it from the pool of connections and start
		// recreate goroutine to create new connection for the same address
		conn.SetOptions(ConnectionClosedHandler(p.handleClosedConnection))

<<<<<<< HEAD
		// if we successfully reconnected, add connection to the pool and return
		if err = conn.Connect(); err == nil {
			p.mu.Lock()
			p.connections = append(p.connections, conn)
			p.mu.Unlock()

			return
		}

		p.handleError(fmt.Errorf("failed to reconnect to %s: %w", conn.addr, err))

		select {
		case <-time.After(reconnectTime):
			if p.Opts.MaxReconnectWait != 0 {
				reconnectTime *= 2
				if reconnectTime > p.Opts.MaxReconnectWait {
					reconnectTime = p.Opts.MaxReconnectWait
				}
			}
		case <-p.Done():
			// if pool is closed, let's get out of here
			return
		}
=======
		err = conn.Connect()
		if err == nil {
			break
		}

		p.handleError(fmt.Errorf("failed to reconnect to %s: %w", conn.addr, err))
>>>>>>> 0472c406
	}
}

// Close closes all connections in the pool
func (p *Pool) Close() error {
	p.mu.Lock()
	if p.isClosed {
		p.mu.Unlock()
		return nil
	}
	p.isClosed = true
	p.mu.Unlock()

	close(p.done)

	// wait for all re-connection goroutines to stop
	// they may add more connections to the pool
	// so we want to be sure that no new connections will appear
	// when we lock and start closing all connections
	p.wg.Wait()

	p.mu.Lock()

	// close all connections concurrently
	var wg sync.WaitGroup
	wg.Add(len(p.connections))

	for _, conn := range p.connections {
		go func(conn *Connection) {
			defer wg.Done()
			err := conn.Close()
			if err != nil {
				p.handleError(fmt.Errorf("closing connection on pool close: %w", err))
			}
		}(conn)

	}
	wg.Wait()

	// remove all connections
	p.connections = make([]*Connection, 0)
	p.mu.Unlock()

	return nil
}

func (p *Pool) Done() <-chan struct{} {
	return p.done
}

// filteredConnections returns filtered connections
func (p *Pool) filteredConnections() []*Connection {
	if p.Opts.ConnectionsFilter == nil {
		return p.Connections()
	}

	var conns []*Connection
	for _, conn := range p.Connections() {
		if p.Opts.ConnectionsFilter(conn) {
			conns = append(conns, conn)
		}
	}

	return conns
}

// IsDegraded returns true if pool is not full
func (p *Pool) IsDegraded() bool {
	return len(p.Addrs) != len(p.filteredConnections())
}

// IsUp returns true if at least one connection is in the pool
func (p *Pool) IsUp() bool {
	return len(p.filteredConnections()) > 0
}<|MERGE_RESOLUTION|>--- conflicted
+++ resolved
@@ -168,47 +168,9 @@
 func (p *Pool) recreateConnection(closedConn *Connection) {
 	defer p.wg.Done()
 
-<<<<<<< HEAD
 	reconnectTime := p.Opts.ReconnectWait
 
 	for {
-		conn, err := p.Factory(closedConn.addr)
-=======
-	var conn *Connection
-	var err error
-	for {
-		select {
-		case <-time.After(p.Opts.ReconnectWait):
-			// Wait before recreating connection
-		case <-p.Done():
-			// If pool is closed, let's get out of here
-			return
-		}
-
-		// Recreate connection
-		conn, err = p.Factory(closedConn.addr)
->>>>>>> 0472c406
-		if err != nil {
-			p.handleError(fmt.Errorf("failed to re-create connection for %s: %w", closedConn.addr, err))
-			return
-		}
-
-		// When connection is closed, remove it from the pool of connections and start
-		// recreate goroutine to create new connection for the same address
-		conn.SetOptions(ConnectionClosedHandler(p.handleClosedConnection))
-
-<<<<<<< HEAD
-		// if we successfully reconnected, add connection to the pool and return
-		if err = conn.Connect(); err == nil {
-			p.mu.Lock()
-			p.connections = append(p.connections, conn)
-			p.mu.Unlock()
-
-			return
-		}
-
-		p.handleError(fmt.Errorf("failed to reconnect to %s: %w", conn.addr, err))
-
 		select {
 		case <-time.After(reconnectTime):
 			if p.Opts.MaxReconnectWait != 0 {
@@ -221,14 +183,27 @@
 			// if pool is closed, let's get out of here
 			return
 		}
-=======
-		err = conn.Connect()
-		if err == nil {
-			break
+
+		conn, err := p.Factory(closedConn.addr)
+		if err != nil {
+			p.handleError(fmt.Errorf("failed to re-create connection for %s: %w", closedConn.addr, err))
+			return
+		}
+
+		// When connection is closed, remove it from the pool of connections and start
+		// recreate goroutine to create new connection for the same address
+		conn.SetOptions(ConnectionClosedHandler(p.handleClosedConnection))
+
+		// if we successfully reconnected, add connection to the pool and return
+		if err = conn.Connect(); err == nil {
+			p.mu.Lock()
+			p.connections = append(p.connections, conn)
+			p.mu.Unlock()
+
+			return
 		}
 
 		p.handleError(fmt.Errorf("failed to reconnect to %s: %w", conn.addr, err))
->>>>>>> 0472c406
 	}
 }
 
