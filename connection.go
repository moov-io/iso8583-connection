--- conflicted
+++ resolved
@@ -76,12 +76,10 @@
 	// user has called Close
 	closing bool
 
-<<<<<<< HEAD
-	reconnecting bool
-=======
 	// kv stores brand specific data such as status of the connection
 	kv map[string]string
->>>>>>> 25dd38cb
+
+	reconnecting bool
 }
 
 // New creates and configures Connection. To establish network connection, call `Connect()`.
